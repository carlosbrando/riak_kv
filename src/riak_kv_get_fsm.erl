%% -------------------------------------------------------------------
%%
%% riak_get_fsm: coordination of Riak GET requests
%%
%% Copyright (c) 2007-2010 Basho Technologies, Inc.  All Rights Reserved.
%%
%% This file is provided to you under the Apache License,
%% Version 2.0 (the "License"); you may not use this file
%% except in compliance with the License.  You may obtain
%% a copy of the License at
%%
%%   http://www.apache.org/licenses/LICENSE-2.0
%%
%% Unless required by applicable law or agreed to in writing,
%% software distributed under the License is distributed on an
%% "AS IS" BASIS, WITHOUT WARRANTIES OR CONDITIONS OF ANY
%% KIND, either express or implied.  See the License for the
%% specific language governing permissions and limitations
%% under the License.
%%
%% -------------------------------------------------------------------

-module(riak_kv_get_fsm).
-behaviour(gen_fsm).
-include_lib("riak_kv_vnode.hrl").
-ifdef(TEST).
-include_lib("eunit/include/eunit.hrl").
-export([test_link/7, test_link/5]).
-endif.
-export([start/6, start_link/6, start_link/4]).
-export([init/1, handle_event/3, handle_sync_event/4,
         handle_info/3, terminate/3, code_change/4]).
-export([prepare/2,validate/2,execute/2,waiting_vnode_r/2,waiting_read_repair/2]).

<<<<<<< HEAD
-type option() :: {r, riak_client:r_val()} |   %% Minimum number of successful responses
                  {pr, riak_client:pr_val()} |  %% Minimum number of primary vnodes participating
=======
-type detail() :: timing |
                  vnodes.
-type details() :: [detail()].

-type option() :: {r, pos_integer()} |         %% Minimum number of successful responses
                  {pr, non_neg_integer()} |    %% Minimum number of primary vnodes participating
>>>>>>> 8e47bafa
                  {basic_quorum, boolean()} |  %% Whether to use basic quorum (return early 
                  {notfound_ok, boolean()}  |  %% Count notfound reponses as successful.
<<<<<<< HEAD
                  {timeout, timeout()}. %% Timeout for vnode responses
=======
                  {timeout, pos_integer() | infinity} | %% Timeout for vnode responses
                  {details, details()} |       %% Return extra details as a 3rd element
                  {details, true} |
                  details.

>>>>>>> 8e47bafa
-type options() :: [option()].

-export_type([options/0, option/0]).

<<<<<<< HEAD
-record(state, {from :: {raw, riak_client:req_id(), pid()},
                options=[] :: options(),
                n :: riak_client:n_val(),
                r :: riak_client:quorum_val_pos(),
                fail_threshold :: non_neg_integer(),
                allowmult :: boolean(),
                notfound_ok :: boolean(),
=======


-record(state, {from :: {raw, req_id(), pid()},
                options=[] :: options(),
                n :: pos_integer(),
>>>>>>> 8e47bafa
                preflist2 :: riak_core_apl:preflist2(),
                req_id :: riak_client:req_id(),
                starttime :: pos_integer(),
<<<<<<< HEAD
                replied_r = [] :: [{riak_object:riak_object(), chash:partition()}],
                replied_notfound = [] :: [chash:partition()],
                replied_fail = [] :: [{term(), chash:partition()}],
                num_r = 0 :: non_neg_integer(),
                num_notfound = 0 :: non_neg_integer(),
                num_fail = 0 :: non_neg_integer(),
                final_obj :: {ok, riak_object:riak_object()} |
                             tombstone | {error, notfound},
                timeout :: timeout(),
=======
                get_core :: riak_kv_get_core:getcore(),
                timeout :: infinity | pos_integer(),
>>>>>>> 8e47bafa
                tref    :: reference(),
                bkey :: riak_object:bkey(),
                bucket_props :: riak_core_bucket:bucket_props(),
                startnow :: {non_neg_integer(), non_neg_integer(), non_neg_integer()},
                get_usecs :: non_neg_integer()
               }).

-define(DEFAULT_TIMEOUT, 60000).
-define(DEFAULT_R, default).
-define(DEFAULT_PR, 0).

%% ===================================================================
%% Public API
%% ===================================================================

%% In place only for backwards compatibility
-spec start(riak_client:req_id(), riak_object:bucket(), riak_object:key(),
            riak_client:r_val(), timeout(), term()) -> {ok, pid()}.
start(ReqId,Bucket,Key,R,Timeout,From) ->
    start_link({raw, ReqId, From}, Bucket, Key, [{r, R}, {timeout, Timeout}]).

-spec start_link(riak_client:req_id(), riak_object:bucket(), riak_object:key(),
                 riak_client:r_val(), timeout(), term()) -> {ok, pid()}.
start_link(ReqId,Bucket,Key,R,Timeout,From) ->
    start_link({raw, ReqId, From}, Bucket, Key, [{r, R}, {timeout, Timeout}]).

%% @doc Start the get FSM - retrieve Bucket/Key with the options provided
%% 
%% {r, pos_integer()}        - Minimum number of successful responses
%% {pr, non_neg_integer()}   - Minimum number of primary vnodes participating
%% {basic_quorum, boolean()} - Whether to use basic quorum (return early 
%%                             in some failure cases.
%% {notfound_ok, boolean()}  - Count notfound reponses as successful.
%% {timeout, pos_integer() | infinity} -  Timeout for vnode responses
-spec start_link({raw, riak_client:req_id(), pid()}, riak_object:bucket(), 
                 riak_object:key(), options()) ->
                        {ok, pid()}.
start_link(From, Bucket, Key, GetOptions) ->
    gen_fsm:start_link(?MODULE, [From, Bucket, Key, GetOptions], []).

%% ===================================================================
%% Test API
%% ===================================================================

-ifdef(TEST).
%% Create a get FSM for testing.  StateProps must include
%% starttime - start time in gregorian seconds
%% n - N-value for request (is grabbed from bucket props in prepare)
%% bucket_props - bucket properties
%% preflist2 - [{{Idx,Node},primary|fallback}] preference list
%% 
test_link(ReqId,Bucket,Key,R,Timeout,From,StateProps) ->
    test_link({raw, ReqId, From}, Bucket, Key, [{r, R}, {timeout, Timeout}], StateProps).

test_link(From, Bucket, Key, GetOptions, StateProps) ->
    gen_fsm:start_link(?MODULE, {test, [From, Bucket, Key, GetOptions], StateProps}, []).

-endif.

%% ====================================================================
%% gen_fsm callbacks
%% ====================================================================

%% @private
init([From, Bucket, Key, Options]) ->
    StartNow = now(),
    StateData = #state{from = From,
                       options = Options,
                       bkey = {Bucket, Key},
                       startnow = StartNow},
    {ok, prepare, StateData, 0};
init({test, Args, StateProps}) ->
    %% Call normal init
    {ok, prepare, StateData, 0} = init(Args),

    %% Then tweak the state record with entries provided by StateProps
    Fields = record_info(fields, state),
    FieldPos = lists:zip(Fields, lists:seq(2, length(Fields)+1)),
    F = fun({Field, Value}, State0) ->
                Pos = proplists:get_value(Field, FieldPos),
                setelement(Pos, State0, Value)
        end,
    TestStateData = lists:foldl(F, StateData, StateProps),

    %% Enter into the execute state, skipping any code that relies on the
    %% state of the rest of the system
    {ok, validate, TestStateData, 0}.

%% @private
prepare(timeout, StateData=#state{bkey=BKey={Bucket,_Key}}) ->
    {ok, Ring} = riak_core_ring_manager:get_my_ring(),
    BucketProps = riak_core_bucket:get_bucket(Bucket, Ring),
    DocIdx = riak_core_util:chash_key(BKey),
    N = proplists:get_value(n_val,BucketProps),
    UpNodes = riak_core_node_watcher:nodes(riak_kv),
    Preflist2 = riak_core_apl:get_apl_ann(DocIdx, N, Ring, UpNodes),
    {next_state, validate, StateData#state{starttime=riak_core_util:moment(),
                                          n = N,
                                          bucket_props=BucketProps,
                                          preflist2 = Preflist2}, 0}.

%% @private
validate(timeout, StateData=#state{from = {raw, ReqId, _Pid}, options = Options,
                                   n = N, bucket_props = BucketProps, preflist2 = PL2}) ->
    Timeout = get_option(timeout, Options, ?DEFAULT_TIMEOUT),
    R0 = get_option(r, Options, ?DEFAULT_R),
    PR0 = get_option(pr, Options, ?DEFAULT_PR),
    R = riak_kv_util:expand_rw_value(r, R0, BucketProps, N),
    PR = riak_kv_util:expand_rw_value(pr, PR0, BucketProps, N),
    NumPrimaries = length([x || {_,primary} <- PL2]),
    if
        R =:= error ->
            client_reply({error, {r_val_violation, R0}}, StateData),
            {stop, normal, StateData};
        R > N ->
            client_reply({error, {n_val_violation, N}}, StateData),
            {stop, normal, StateData};
        PR =:= error ->
            client_reply({error, {pr_val_violation, PR0}}, StateData),
            {stop, normal, StateData};
        PR > N ->
            client_reply({error, {n_val_violation, N}}, StateData),
            {stop, normal, StateData};
        PR > NumPrimaries ->
            client_reply({error, {pr_val_unsatisfied, PR, NumPrimaries}}, StateData),
            {stop, normal, StateData};
        true ->
            BQ0 = get_option(basic_quorum, Options, true),
            FailThreshold = 
                case riak_kv_util:expand_value(basic_quorum, BQ0, BucketProps) of
                    true ->
                        erlang:min((N div 2)+1, % basic quorum, or
                                   (N-R+1)); % cannot ever get R 'ok' replies
                    false ->
                        N - R + 1 % cannot ever get R 'ok' replies
                end,
            AllowMult = proplists:get_value(allow_mult,BucketProps),
            NFOk0 = get_option(notfound_ok, Options, false),
            NotFoundOk = riak_kv_util:expand_value(notfound_ok, NFOk0, BucketProps),
            GetCore = riak_kv_get_core:init(N, R, FailThreshold, 
                                            NotFoundOk, AllowMult),
            {next_state, execute, StateData#state{get_core = GetCore,
                                                  timeout = Timeout,
                                                  req_id = ReqId}, 0}
    end.

%% @private
execute(timeout, StateData0=#state{timeout=Timeout,req_id=ReqId,
                                   bkey=BKey, 
                                   preflist2 = Preflist2}) ->
    TRef = schedule_timeout(Timeout),
    Preflist = [IndexNode || {IndexNode, _Type} <- Preflist2],
    riak_kv_vnode:get(Preflist, BKey, ReqId),
    StateData = StateData0#state{tref=TRef},
    {next_state,waiting_vnode_r,StateData}.

%% @private
waiting_vnode_r({r, VnodeResult, Idx, _ReqId}, StateData = #state{get_core = GetCore}) ->
    UpdGetCore = riak_kv_get_core:add_result(Idx, VnodeResult, GetCore),
    case riak_kv_get_core:enough(UpdGetCore) of
        true ->
            {Reply, UpdGetCore2} = riak_kv_get_core:response(UpdGetCore),
            NewStateData2 = update_timing(StateData#state{get_core = UpdGetCore2}),
            client_reply(Reply, NewStateData2),
            update_stats(NewStateData2),
            maybe_finalize(NewStateData2);
        false ->
            {next_state, waiting_vnode_r, StateData#state{get_core = UpdGetCore}}
    end;
waiting_vnode_r(request_timeout, StateData) ->
    update_stats(StateData),
    client_reply({error,timeout}, StateData),
    finalize(StateData).

%% @private
waiting_read_repair({r, VnodeResult, Idx, _ReqId},
                    StateData = #state{get_core = GetCore}) ->
    UpdGetCore = riak_kv_get_core:add_result(Idx, VnodeResult, GetCore),
    maybe_finalize(StateData#state{get_core = UpdGetCore});
waiting_read_repair(request_timeout, StateData) ->
    finalize(StateData).

%% @private
handle_event(_Event, _StateName, StateData) ->
    {stop,badmsg,StateData}.

%% @private
handle_sync_event(_Event, _From, _StateName, StateData) ->
    {stop,badmsg,StateData}.

%% @private
handle_info(request_timeout, StateName, StateData) ->
    ?MODULE:StateName(request_timeout, StateData);
%% @private
handle_info(_Info, _StateName, StateData) ->
    {stop,badmsg,StateData}.

%% @private
terminate(Reason, _StateName, _State) ->
    Reason.

%% @private
code_change(_OldVsn, StateName, State, _Extra) -> {ok, StateName, State}.

    
%% ====================================================================
%% Internal functions
%% ====================================================================

maybe_finalize(StateData=#state{get_core = GetCore}) ->
    case riak_kv_get_core:has_all_results(GetCore) of
        true -> finalize(StateData);
        false -> {next_state,waiting_read_repair,StateData}
    end.

finalize(StateData=#state{get_core = GetCore}) ->
    {Action, UpdGetCore} = riak_kv_get_core:final_action(GetCore),
    UpdStateData = StateData#state{get_core = UpdGetCore},
    case Action of
        delete ->
            maybe_delete(UpdStateData);
        {read_repair, Indices, RepairObj} ->
            read_repair(Indices, RepairObj, UpdStateData);
        _Nop ->
            ok
    end,
    {stop,normal,StateData}.

%% Maybe issue deletes if all primary nodes are available.
%% Get core will only requestion deletion if all vnodes
%% replies with the same value.
maybe_delete(_StateData=#state{n = N, preflist2=Sent,
                               req_id=ReqId, bkey=BKey}) ->
    %% Check sent to a perfect preflist and we can delete
    IdealNodes = [{I, Node} || {{I, Node}, primary} <- Sent],
    case length(IdealNodes) == N of
        true ->
            riak_kv_vnode:del(IdealNodes, BKey, ReqId);
        _ ->
            nop
    end.

%% Issue read repairs for any vnodes that are out of date
read_repair(Indices, RepairObj,
            #state{req_id = ReqId, starttime = StartTime,
                   preflist2 = Sent, bkey = BKey, bucket_props = BucketProps}) ->
    RepairPreflist = [{Idx, Node} || {{Idx, Node}, _Type} <- Sent, 
                                     lists:member(Idx, Indices)],
    riak_kv_vnode:readrepair(RepairPreflist, BKey, RepairObj, ReqId, 
                             StartTime, [{returnbody, false},
                                         {bucket_props, BucketProps}]),
    riak_kv_stat:update(read_repairs).


get_option(Name, Options, Default) ->
    proplists:get_value(Name, Options, Default).

schedule_timeout(infinity) ->
    undefined;
schedule_timeout(Timeout) ->
    erlang:send_after(Timeout, self(), request_timeout).

client_reply(Reply, StateData = #state{from = {raw, ReqId, Pid}, options = Options}) ->
    Msg = case proplists:get_value(details, Options, false) of
              false ->
                  {ReqId, Reply};
              [] ->
                  {ReqId, Reply};
              Details ->
                  {OkError, ObjReason} = Reply,
                  Info = client_info(Details, StateData, []),
                  {ReqId, {OkError, ObjReason, Info}}
          end,
    Pid ! Msg. 

update_timing(StateData = #state{startnow = StartNow}) ->
    EndNow = now(),
    StateData#state{get_usecs = timer:now_diff(EndNow, StartNow)}.

update_stats(#state{get_usecs = GetUsecs}) ->
    riak_kv_stat:update({get_fsm_time, GetUsecs}).    

client_info(true, StateData, Acc) ->
    client_info(details(), StateData, Acc);
client_info([], _StateData, Acc) ->
    Acc;
client_info([timing | Rest], StateData = #state{get_usecs = GetUsecs}, Acc) ->
    client_info(Rest, StateData, [{duration, GetUsecs} | Acc]);
client_info([vnodes | Rest], StateData = #state{get_core = GetCore}, Acc) ->
    Info = riak_kv_get_core:info(GetCore),
    client_info(Rest, StateData, Info ++ Acc);
client_info([Unknown | Rest], StateData, Acc) ->
    client_info(Rest, StateData, [{Unknown, unknown_detail} | Acc]).


details() ->
    [timing,
     vnodes].

-ifdef(TEST).
-define(expect_msg(Exp,Timeout), 
        ?assertEqual(Exp, receive Exp -> Exp after Timeout -> timeout end)).

get_fsm_test_() ->
    {spawn, [{ setup,
               fun setup/0,
               fun cleanup/1,
               [
                fun happy_path_case/0,
                fun n_val_violation_case/0
               ]
             }]}.

setup() ->
    %% Set infinity timeout for the vnode inactivity timer so it does not
    %% try to handoff.
    application:load(riak_core),
    application:set_env(riak_core, vnode_inactivity_timeout, infinity),
    application:load(riak_kv),
    application:set_env(riak_kv, storage_backend, riak_kv_ets_backend),

    %% Have tracer on hand to grab any traces we want
    riak_core_tracer:start_link(),
    riak_core_tracer:reset(),
    riak_core_tracer:filter([{riak_kv_vnode, readrepair}],
                   fun({trace, _Pid, call,
                        {riak_kv_vnode, readrepair, 
                         [Preflist, _BKey, Obj, ReqId, _StartTime, _Options]}}) ->
                           [{rr, Preflist, Obj, ReqId}]
                   end),
    ok.

cleanup(_) ->
    application:unload(riak_kv),
    application:unload(riak_core),
    dbg:stop_clear().

happy_path_case() ->
    riak_core_tracer:collect(5000),
    
    %% Start 3 vnodes
    Indices = [1, 2, 3],
    Preflist2 = [begin 
                     {ok, Pid} = riak_kv_vnode:test_vnode(Idx),
                     {{Idx, Pid}, primary}
                 end || Idx <- Indices],
    Preflist = [IdxPid || {IdxPid,_Type} <- Preflist2],

    %% Decide on some parameters
    Bucket = <<"mybucket">>,
    Key = <<"mykey">>,
    Nval = 3,
    BucketProps = bucket_props(Bucket, Nval),

    %% Start the FSM to issue a get and  check notfound

    ReqId1 = 112381838, % erlang:phash2(erlang:now()).
    R = 2,
    Timeout = 1000,
    {ok, _FsmPid1} = test_link(ReqId1, Bucket, Key, R, Timeout, self(),
                               [{starttime, 63465712389},
                               {n, Nval},
                               {bucket_props, BucketProps},
                               {preflist2, Preflist2}]),
    ?assertEqual({error, notfound}, wait_for_reqid(ReqId1, Timeout + 1000)),
   
    %% Update the first two vnodes with a value
    ReqId2 = 49906465,
    Value = <<"value">>,
    Obj1 = riak_object:new(Bucket, Key, Value),
    riak_kv_vnode:put(lists:sublist(Preflist, 2), {Bucket, Key}, Obj1, ReqId2,
                      63465715958, [{bucket_props, BucketProps}], {raw, ReqId2, self()}),
    ?expect_msg({ReqId2, {w, 1, ReqId2}}, Timeout + 1000),
    ?expect_msg({ReqId2, {w, 2, ReqId2}}, Timeout + 1000),
    ?expect_msg({ReqId2, {dw, 1, ReqId2}}, Timeout + 1000),
    ?expect_msg({ReqId2, {dw, 2, ReqId2}}, Timeout + 1000),
                     
    %% Issue a get, check value returned.
    ReqId3 = 30031523,
    {ok, _FsmPid2} = test_link(ReqId3, Bucket, Key, R, Timeout, self(),
                              [{starttime, 63465712389},
                               {n, Nval},
                               {bucket_props, BucketProps},
                               {preflist2, Preflist2}]),
    ?assertEqual({ok, Obj1}, wait_for_reqid(ReqId3, Timeout + 1000)),

    %% Check readrepair issued to third node
    ExpRRPrefList = lists:sublist(Preflist, 3, 1),
    riak_kv_test_util:wait_for_pid(_FsmPid2),
    riak_core_tracer:stop_collect(),
    ?assertEqual([{0, {rr, ExpRRPrefList, Obj1, ReqId3}}],
                 riak_core_tracer:results()).


n_val_violation_case() ->
    ReqId1 = 13210434, % erlang:phash2(erlang:now()).
    Bucket = <<"mybucket">>,
    Key = <<"badnvalkey">>,
    Nval = 3,
    R = 5,
    Timeout = 1000,
    BucketProps = bucket_props(Bucket, Nval),
    %% Fake three nodes
    Indices = [1, 2, 3],
    Preflist2 = [begin 
                     {{Idx, self()}, primary}
                 end || Idx <- Indices],
    {ok, _FsmPid1} = test_link(ReqId1, Bucket, Key, R, Timeout, self(),
                               [{starttime, 63465712389},
                               {n, Nval},
                               {bucket_props, BucketProps},
                               {preflist2, Preflist2}]),
    ?assertEqual({error, {n_val_violation, 3}}, wait_for_reqid(ReqId1, Timeout + 1000)).
 
    
wait_for_reqid(ReqId, Timeout) ->
    receive
        {ReqId, Msg} -> Msg
    after Timeout ->
            {error, req_timeout}
    end.

bucket_props(Bucket, Nval) -> % riak_core_bucket:get_bucket(Bucket).
    [{name, Bucket},
     {allow_mult,false},
     {big_vclock,50},
     {chash_keyfun,{riak_core_util,chash_std_keyfun}},
     {dw,quorum},
     {last_write_wins,false},
     {linkfun,{modfun,riak_kv_wm_link_walker,mapreduce_linkfun}},
     {n_val,Nval},
     {old_vclock,86400},
     {postcommit,[]},
     {precommit,[]},
     {r,quorum},
     {rw,quorum},
     {small_vclock,10},
     {w,quorum},
     {young_vclock,20}].
 

-endif.<|MERGE_RESOLUTION|>--- conflicted
+++ resolved
@@ -32,33 +32,25 @@
          handle_info/3, terminate/3, code_change/4]).
 -export([prepare/2,validate/2,execute/2,waiting_vnode_r/2,waiting_read_repair/2]).
 
-<<<<<<< HEAD
--type option() :: {r, riak_client:r_val()} |   %% Minimum number of successful responses
-                  {pr, riak_client:pr_val()} |  %% Minimum number of primary vnodes participating
-=======
 -type detail() :: timing |
                   vnodes.
 -type details() :: [detail()].
 
 -type option() :: {r, pos_integer()} |         %% Minimum number of successful responses
                   {pr, non_neg_integer()} |    %% Minimum number of primary vnodes participating
->>>>>>> 8e47bafa
                   {basic_quorum, boolean()} |  %% Whether to use basic quorum (return early 
+                                               %% in some failure cases.
                   {notfound_ok, boolean()}  |  %% Count notfound reponses as successful.
-<<<<<<< HEAD
-                  {timeout, timeout()}. %% Timeout for vnode responses
-=======
-                  {timeout, pos_integer() | infinity} | %% Timeout for vnode responses
+                  {timeout, timeout()}.        %% Timeout for vnode responses
                   {details, details()} |       %% Return extra details as a 3rd element
                   {details, true} |
                   details.
 
->>>>>>> 8e47bafa
+
 -type options() :: [option()].
 
 -export_type([options/0, option/0]).
 
-<<<<<<< HEAD
 -record(state, {from :: {raw, riak_client:req_id(), pid()},
                 options=[] :: options(),
                 n :: riak_client:n_val(),
@@ -66,30 +58,15 @@
                 fail_threshold :: non_neg_integer(),
                 allowmult :: boolean(),
                 notfound_ok :: boolean(),
-=======
-
 
 -record(state, {from :: {raw, req_id(), pid()},
                 options=[] :: options(),
-                n :: pos_integer(),
->>>>>>> 8e47bafa
+                n :: riak_client:n_val(),
                 preflist2 :: riak_core_apl:preflist2(),
                 req_id :: riak_client:req_id(),
                 starttime :: pos_integer(),
-<<<<<<< HEAD
-                replied_r = [] :: [{riak_object:riak_object(), chash:partition()}],
-                replied_notfound = [] :: [chash:partition()],
-                replied_fail = [] :: [{term(), chash:partition()}],
-                num_r = 0 :: non_neg_integer(),
-                num_notfound = 0 :: non_neg_integer(),
-                num_fail = 0 :: non_neg_integer(),
-                final_obj :: {ok, riak_object:riak_object()} |
-                             tombstone | {error, notfound},
+                get_core :: riak_kv_get_core:getcore(),
                 timeout :: timeout(),
-=======
-                get_core :: riak_kv_get_core:getcore(),
-                timeout :: infinity | pos_integer(),
->>>>>>> 8e47bafa
                 tref    :: reference(),
                 bkey :: riak_object:bkey(),
                 bucket_props :: riak_core_bucket:bucket_props(),
