--- conflicted
+++ resolved
@@ -41,16 +41,7 @@
         length(New1) > 20 ->
             case perform_reduce(QTerm, New1) of
                 {ok, Reduced} ->
-<<<<<<< HEAD
-                    case Rereduce of
-                        true ->
-                            {no_output, State0#state{reduced=Reduced0 ++ Reduced, new_inputs=[]}, 250};
-                        false ->
-                            {output, Reduced, State0#state{reduced=[], new_inputs=[]}}
-                    end;
-=======
                     {no_output, State0#state{reduced=Reduced0 ++ Reduced, new_inputs=[]}, 250};
->>>>>>> 259445e4
                 Error ->
                     {stop, Error, State0#state{reduced=[], new_inputs=[]}}
             end;
